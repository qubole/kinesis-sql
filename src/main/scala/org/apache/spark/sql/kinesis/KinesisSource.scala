/*
 * Licensed to the Apache Software Foundation (ASF) under one or more
 * contributor license agreements.  See the NOTICE file distributed with
 * this work for additional information regarding copyright ownership.
 * The ASF licenses this file to You under the Apache License, Version 2.0
 * (the "License"); you may not use this file except in compliance with
 * the License.  You may obtain a copy of the License at
 *
 *    http://www.apache.org/licenses/LICENSE-2.0
 *
 * Unless required by applicable law or agreed to in writing, software
 * distributed under the License is distributed on an "AS IS" BASIS,
 * WITHOUT WARRANTIES OR CONDITIONS OF ANY KIND, either express or implied.
 * See the License for the specific language governing permissions and
 * limitations under the License.
 */

package org.apache.spark.sql.kinesis

import java.io._
import java.util.Locale
import java.util.concurrent.atomic.AtomicBoolean

import com.amazonaws.services.kinesis.model.Record
import org.apache.hadoop.conf.Configuration
import scala.collection.parallel.ForkJoinTaskSupport

import org.apache.spark.SparkContext
import org.apache.spark.internal.Logging
import org.apache.spark.sql._
import org.apache.spark.sql.catalyst.InternalRow
import org.apache.spark.sql.catalyst.util.DateTimeUtils
import org.apache.spark.sql.execution.streaming.{Offset, Source, _}
import org.apache.spark.sql.types._
import org.apache.spark.unsafe.types.UTF8String
import org.apache.spark.util.{SerializableConfiguration, ThreadUtils, Utils}

 /*
  * A [[Source]] that reads data from Kinesis using the following design.
  *
  *  - The [[KinesisSourceOffset]] is the custom [[Offset]] defined for this source
  *
  *  - The [[KinesisSource]] written to do the following.
  *
  *   - `getOffset()` uses the [[KinesisSourceOffset]] to query the latest
  *      available offsets, which are returned as a [[KinesisSourceOffset]].
  *
  *   - `getBatch()` returns a DF
  *   - The DF returned is based on [[KinesisSourceRDD]]
  */

private[kinesis] class KinesisSource(
    sqlContext: SQLContext,
    sourceOptions: Map[String, String],
    metadataPath: String,
    streamName: String,
    initialPosition: KinesisPosition,
    endPointURL: String,
    kinesisCredsProvider: SparkAWSCredentials,
    failOnDataLoss: Boolean = true
    )
  extends Source with Serializable with Logging {

  import KinesisSource._

  private def sc: SparkContext = {
    sqlContext.sparkContext
  }

  private def kinesisReader: KinesisReader = {
    new KinesisReader(sourceOptions, streamName, kinesisCredsProvider, endPointURL)
  }

  private var currentShardOffsets: Option[ShardOffsets] = None

  private val minBatchesToRetain = sqlContext.sparkSession.sessionState.conf.minBatchesToRetain
  require(minBatchesToRetain > 0, "minBatchesToRetain has to be positive")

  private val describeShardInterval: Long = {
    Utils.timeStringAsMs(sourceOptions.getOrElse(KinesisSourceProvider.DESCRIBE_SHARD_INTERVAL,
      "1s"))
  }

  require(describeShardInterval >= 0, "describeShardInterval cannot be less than 0 sec")

  private var latestDescribeShardTimestamp: Long = -1L

  private def metadataCommitter: MetadataCommitter[ShardInfo] = {
    metaDataCommitterType.toLowerCase(Locale.ROOT) match {
      case "hdfs" =>
        new HDFSMetadataCommitter[ ShardInfo ](metaDataCommitterPath,
          hadoopConf(sqlContext), sourceOptions)
      case _ => throw new IllegalArgumentException("only HDFS is supported")
    }
  }

  private def metaDataCommitterType: String = {
    sourceOptions.getOrElse("executor.metadata.committer", "hdfs").toString
  }

  private def metaDataCommitterPath: String = {
    sourceOptions.getOrElse("executor.metadata.path", metadataPath).toString
  }

  private val avoidEmptyBatches =
    sourceOptions.getOrElse("client.avoidEmptyBatches".
      toLowerCase(Locale.ROOT), "false").toBoolean

  private val maxParallelThreads =
    sourceOptions.getOrElse("client.maxParallelThreads".
      toLowerCase(Locale.ROOT), "8").toInt

  def options: Map[String, String] = {
    // This function is used for testing
    sourceOptions
  }

  /** Makes an API call to get one record for a shard. Return true if the call is successful  */
  def hasNewData(shardInfo: ShardInfo): Boolean = {
    val shardIterator = kinesisReader.getShardIterator(
      shardInfo.shardId,
      shardInfo.iteratorType,
      shardInfo.iteratorPosition)
    val records = kinesisReader.getKinesisRecords(shardIterator, 1)
    // Return true if we can get back a record. Or if we have not reached the end of the stream
    (records.getRecords.size() > 0 || records.getMillisBehindLatest.longValue() > 0)
  }

  def canCreateNewBatch(shardsInfo: Array[ShardInfo]): Boolean = {
    var shardsInfoToCheck = shardsInfo.par
    val threadPoolSize = Math.min(maxParallelThreads, shardsInfoToCheck.size)
    val evalPool = ThreadUtils.newForkJoinPool("checkCreateNewBatch", threadPoolSize)
    shardsInfoToCheck.tasksupport = new ForkJoinTaskSupport(evalPool)
    val hasRecords = new AtomicBoolean(false)
    try {
      shardsInfoToCheck.foreach { s =>
        if (!hasRecords.get() && hasNewData(s)) {
          hasRecords.set(true)
        }
      }
    } finally {
      evalPool.shutdown()
    }
    logDebug(s"Can create new batch = ${hasRecords.get()}")
    hasRecords.get()
  }

  def hasShardEndAsOffset(shardInfo: Seq[ShardInfo]): Boolean = {
    shardInfo.exists {
      s: (ShardInfo) => (s.iteratorType.contains(new ShardEnd().iteratorType))
    }
  }

  /** Returns the shards position to start reading data from */
  override def getOffset: Option[Offset] = synchronized {
    val defaultOffset = new ShardOffsets(-1L, streamName)
    val prevBatchId = currentShardOffsets.getOrElse(defaultOffset).batchId
    val prevShardsInfo = prevBatchShardInfo(prevBatchId)
<<<<<<< HEAD
    var latestShardInfo: Array[ShardInfo] = Array.empty[ShardInfo]

    if (latestDescribeShardTimestamp == -1 ||
        ((latestDescribeShardTimestamp + describeShardInterval) < System.currentTimeMillis())) {
      val latestShards = kinesisReader.getShards()
      latestDescribeShardTimestamp = System.currentTimeMillis()
      if (latestShards.nonEmpty) {
        var newShardInfo = ShardSyncer.getLatestShardInfo(
          latestShards, prevShardsInfo, initialPosition, failOnDataLoss
        )
        if (avoidEmptyBatches) {
          if (!hasShardEndAsOffset(newShardInfo)
            && !ShardSyncer.hasNewShards(prevShardsInfo, newShardInfo)
            && !canCreateNewBatch(newShardInfo.toArray)) {
            newShardInfo = Seq.empty[ShardInfo]
          }
        }
        latestShardInfo = newShardInfo.toArray
=======

    val latestShardInfo: Array[ShardInfo] = {
      if (prevBatchId < 0
        || latestDescribeShardTimestamp == -1
        || ((latestDescribeShardTimestamp + describeShardInterval) < System.currentTimeMillis())) {
        val latestShards = kinesisReader.getShards()
        latestDescribeShardTimestamp = System.currentTimeMillis()
        ShardSyncer.getLatestShardInfo(latestShards, prevShardsInfo, initialPosition)
      } else {
        prevShardsInfo
>>>>>>> 381330fd
      }
    }.toArray

    if (!avoidEmptyBatches
        || prevBatchId < 0
        || hasShardEndAsOffset(latestShardInfo)
        || ShardSyncer.hasNewShards(prevShardsInfo, latestShardInfo)
        || canCreateNewBatch(latestShardInfo)) {
      currentShardOffsets = Some(new ShardOffsets(prevBatchId + 1, streamName, latestShardInfo))
    } else {
      log.info("Offsets are unchanged since `kinesis.client.avoidEmptyBatches` is enabled")
    }

    currentShardOffsets match {
      case None => None
      case Some(cso) => Some(KinesisSourceOffset(cso))
    }
  }

  override def getBatch(start: Option[Offset], end: Offset): DataFrame = {
    logInfo(s"End Offset is ${end.toString}")
    val currBatchShardOffset = KinesisSourceOffset.getShardOffsets(end)
    val currBatchId = currBatchShardOffset.batchId
    var prevBatchId: Long = start match {
      case Some(prevBatchStartOffset) =>
        KinesisSourceOffset.getShardOffsets(prevBatchStartOffset).batchId
      case None => -1.toLong
    }
    assert(prevBatchId <= currBatchId)

    val shardInfos = {
      // filter out those shardInfos for which ShardIterator is shard_end
      currBatchShardOffset.shardInfoMap.values.toSeq.filter {
        s: (ShardInfo) => !(s.iteratorType.contains(new ShardEnd().iteratorType))
      }.sortBy(_.shardId.toString)
    }
    logInfo(s"Processing ${shardInfos.length} shards from ${shardInfos}")

    // Create an RDD that reads from Kinesis
    val kinesisSourceRDD = new KinesisSourceRDD(
      sc,
      sourceOptions,
      streamName,
      currBatchId,
      shardInfos,
      kinesisCredsProvider,
      endPointURL,
      hadoopConf(sqlContext),
      metadataPath,
      failOnDataLoss)

    val rdd = kinesisSourceRDD.map { r: Record =>
      InternalRow(
        r.getData.array(),
        UTF8String.fromString(streamName),
        UTF8String.fromString(r.getPartitionKey),
        UTF8String.fromString(r.getSequenceNumber),
        DateTimeUtils.fromJavaTimestamp(
          new java.sql.Timestamp(r.getApproximateArrivalTimestamp.getTime))
      )
    }

    // On recovery, getBatch will get called before getOffset
    if (currentShardOffsets.isEmpty) {
      currentShardOffsets = Some(currBatchShardOffset)
    }

    logInfo("GetBatch generating RDD of offset range: " +
      shardInfos.mkString(", "))

    sqlContext.internalCreateDataFrame(rdd, schema, isStreaming = true)

  }

  override def schema: StructType = KinesisReader.kinesisSchema

  /** Stop this source and free any resources it has allocated. */
  override def stop(): Unit = synchronized {
    kinesisReader.close()
  }

  override def commit(end: Offset): Unit = {
    val defaultOffset = new ShardOffsets(-1L, streamName)
    val currBatchId = currentShardOffsets.getOrElse(defaultOffset).batchId
    val thresholdBatchId = currBatchId - minBatchesToRetain
    if (thresholdBatchId >= 0) {
      logInfo(s"Purging Committed Entries. ThresholdBatchId = ${thresholdBatchId}")
      metadataCommitter.purge(thresholdBatchId)
    }
  }

  override def toString(): String = s"KinesisSource[$streamName]"

  private def prevBatchShardInfo(batchId: Long): Seq[ShardInfo] = {
    val shardInfo = if (batchId < 0) {
      logInfo(s"This is the first batch. Returning Empty sequence")
      Seq.empty[ShardInfo]
    } else {
      logDebug(s"BatchId of previously executed batch is $batchId")
      val prevShardinfo = metadataCommitter.get(batchId)
      if (prevShardinfo.isEmpty) {
        throw new IllegalStateException(s"Unable to fetch " +
          s"committed metadata from previous batch. Some data may have been missed")
      }
      prevShardinfo
    }
    logDebug(s"Shard Info is ${shardInfo.mkString(", ")}")
    shardInfo
  }

}

object KinesisSource {

  val VERSION = 1

  private var _hadoopConf: SerializableConfiguration = null

  def hadoopConf(sqlContext: SQLContext): SerializableConfiguration = {
    if (_hadoopConf == null) {
      val conf: Configuration = sqlContext.sparkSession.sessionState.newHadoopConf()
      _hadoopConf = new SerializableConfiguration(conf)
    }
    _hadoopConf
  }

}<|MERGE_RESOLUTION|>--- conflicted
+++ resolved
@@ -156,26 +156,6 @@
     val defaultOffset = new ShardOffsets(-1L, streamName)
     val prevBatchId = currentShardOffsets.getOrElse(defaultOffset).batchId
     val prevShardsInfo = prevBatchShardInfo(prevBatchId)
-<<<<<<< HEAD
-    var latestShardInfo: Array[ShardInfo] = Array.empty[ShardInfo]
-
-    if (latestDescribeShardTimestamp == -1 ||
-        ((latestDescribeShardTimestamp + describeShardInterval) < System.currentTimeMillis())) {
-      val latestShards = kinesisReader.getShards()
-      latestDescribeShardTimestamp = System.currentTimeMillis()
-      if (latestShards.nonEmpty) {
-        var newShardInfo = ShardSyncer.getLatestShardInfo(
-          latestShards, prevShardsInfo, initialPosition, failOnDataLoss
-        )
-        if (avoidEmptyBatches) {
-          if (!hasShardEndAsOffset(newShardInfo)
-            && !ShardSyncer.hasNewShards(prevShardsInfo, newShardInfo)
-            && !canCreateNewBatch(newShardInfo.toArray)) {
-            newShardInfo = Seq.empty[ShardInfo]
-          }
-        }
-        latestShardInfo = newShardInfo.toArray
-=======
 
     val latestShardInfo: Array[ShardInfo] = {
       if (prevBatchId < 0
@@ -183,10 +163,10 @@
         || ((latestDescribeShardTimestamp + describeShardInterval) < System.currentTimeMillis())) {
         val latestShards = kinesisReader.getShards()
         latestDescribeShardTimestamp = System.currentTimeMillis()
-        ShardSyncer.getLatestShardInfo(latestShards, prevShardsInfo, initialPosition)
+        ShardSyncer.getLatestShardInfo(latestShards, prevShardsInfo,
+          initialPosition, failOnDataLoss)
       } else {
         prevShardsInfo
->>>>>>> 381330fd
       }
     }.toArray
 
@@ -194,6 +174,7 @@
         || prevBatchId < 0
         || hasShardEndAsOffset(latestShardInfo)
         || ShardSyncer.hasNewShards(prevShardsInfo, latestShardInfo)
+        || ShardSyncer.hasDeletedShards(prevShardsInfo, latestShardInfo)
         || canCreateNewBatch(latestShardInfo)) {
       currentShardOffsets = Some(new ShardOffsets(prevBatchId + 1, streamName, latestShardInfo))
     } else {
